from datetime import time
import os

from middlewared.common.attachment import FSAttachmentDelegate
from middlewared.schema import accepts, Bool, Cron, Dict, Int, List, Patch, Path, Str
from middlewared.service import item_method, job, private, CallError, CRUDService, ValidationErrors
import middlewared.sqlalchemy as sa
from middlewared.utils.path import is_child
from middlewared.validators import Port, Range, ReplicationSnapshotNamingSchema, Unique


class ReplicationModel(sa.Model):
    __tablename__ = 'storage_replication'

    id = sa.Column(sa.Integer(), primary_key=True)
    repl_target_dataset = sa.Column(sa.String(120))
    repl_recursive = sa.Column(sa.Boolean(), default=False)
    repl_compression = sa.Column(sa.String(120), nullable=True, default="LZ4")
    repl_speed_limit = sa.Column(sa.Integer(), nullable=True, default=None)
    repl_schedule_begin = sa.Column(sa.Time(), nullable=True, default=time(hour=0))
    repl_schedule_end = sa.Column(sa.Time(), nullable=True, default=time(hour=23, minute=45))
    repl_enabled = sa.Column(sa.Boolean(), default=True)
    repl_direction = sa.Column(sa.String(120), default="PUSH")
    repl_transport = sa.Column(sa.String(120), default="SSH")
    repl_ssh_credentials_id = sa.Column(sa.ForeignKey('system_keychaincredential.id'), index=True, nullable=True)
    repl_netcat_active_side = sa.Column(sa.String(120), nullable=True, default=None)
    repl_netcat_active_side_port_min = sa.Column(sa.Integer(), nullable=True)
    repl_netcat_active_side_port_max = sa.Column(sa.Integer(), nullable=True)
    repl_source_datasets = sa.Column(sa.JSON(type=list))
    repl_exclude = sa.Column(sa.JSON(type=list))
    repl_naming_schema = sa.Column(sa.JSON(type=list))
    repl_auto = sa.Column(sa.Boolean(), default=True)
    repl_schedule_minute = sa.Column(sa.String(100), nullable=True, default="00")
    repl_schedule_hour = sa.Column(sa.String(100), nullable=True, default="*")
    repl_schedule_daymonth = sa.Column(sa.String(100), nullable=True, default="*")
    repl_schedule_month = sa.Column(sa.String(100), nullable=True, default='*')
    repl_schedule_dayweek = sa.Column(sa.String(100), nullable=True, default="*")
    repl_only_matching_schedule = sa.Column(sa.Boolean())
    repl_allow_from_scratch = sa.Column(sa.Boolean())
    repl_hold_pending_snapshots = sa.Column(sa.Boolean())
    repl_retention_policy = sa.Column(sa.String(120), default="NONE")
    repl_lifetime_unit = sa.Column(sa.String(120), nullable=True, default='WEEK')
    repl_lifetime_value = sa.Column(sa.Integer(), nullable=True, default=2)
    repl_dedup = sa.Column(sa.Boolean(), default=False)
    repl_large_block = sa.Column(sa.Boolean(), default=True)
    repl_embed = sa.Column(sa.Boolean(), default=False)
    repl_compressed = sa.Column(sa.Boolean(), default=True)
    repl_retries = sa.Column(sa.Integer(), default=5)
    repl_restrict_schedule_minute = sa.Column(sa.String(100), nullable=True, default="00")
    repl_restrict_schedule_hour = sa.Column(sa.String(100), nullable=True, default="*")
    repl_restrict_schedule_daymonth = sa.Column(sa.String(100), nullable=True, default="*")
    repl_restrict_schedule_month = sa.Column(sa.String(100), nullable=True, default='*')
    repl_restrict_schedule_dayweek = sa.Column(sa.String(100), nullable=True, default="*")
    repl_restrict_schedule_begin = sa.Column(sa.Time(), nullable=True, default=time(hour=0))
    repl_restrict_schedule_end = sa.Column(sa.Time(), nullable=True, default=time(hour=23, minute=45))
    repl_netcat_active_side_listen_address = sa.Column(sa.String(120), nullable=True, default=None)
    repl_netcat_passive_side_connect_address = sa.Column(sa.String(120), nullable=True, default=None)
    repl_logging_level = sa.Column(sa.String(120), nullable=True, default=None)
    repl_name = sa.Column(sa.String(120))
    repl_state = sa.Column(sa.Text(), default="{}")
    repl_properties = sa.Column(sa.Boolean(), default=True)
    repl_replicate = sa.Column(sa.Boolean())

    repl_periodic_snapshot_tasks = sa.relationship('PeriodicSnapshotTaskModel',
                                                   secondary=lambda: ReplicationPeriodicSnapshotTaskModel.__table__)


class ReplicationPeriodicSnapshotTaskModel(sa.Model):
    __tablename__ = 'storage_replication_repl_periodic_snapshot_tasks'

    id = sa.Column(sa.Integer(), primary_key=True)
    replication_id = sa.Column(sa.ForeignKey('storage_replication.id'))
    task_id = sa.Column(sa.ForeignKey('storage_task.id'))


class ReplicationService(CRUDService):

    class Config:
        datastore = "storage.replication"
        datastore_prefix = "repl_"
        datastore_extend = "replication.extend"
        datastore_extend_context = "replication.extend_context"

    @private
    async def extend_context(self, extra):
        return {
            "state": await self.middleware.call("zettarepl.get_state"),
        }

    @private
    async def extend(self, data, context):
        data["periodic_snapshot_tasks"] = [
            {k.replace("task_", ""): v for k, v in task.items()}
            for task in data["periodic_snapshot_tasks"]
        ]

        for task in data["periodic_snapshot_tasks"]:
            Cron.convert_db_format_to_schedule(task, begin_end=True)

        if data["direction"] == "PUSH":
            data["also_include_naming_schema"] = data["naming_schema"]
            data["naming_schema"] = []
        if data["direction"] == "PULL":
            data["also_include_naming_schema"] = []

        Cron.convert_db_format_to_schedule(data, "schedule", key_prefix="schedule_", begin_end=True)
        Cron.convert_db_format_to_schedule(data, "restrict_schedule", key_prefix="restrict_schedule_", begin_end=True)

<<<<<<< HEAD
        data["state"] = context["state"].get(f"replication_task_{data['id']}", {
            "state": "PENDING",
        })
=======
        if data["transport"] == "LEGACY":
            if data["id"] in context["legacy_result"]:
                legacy_result = context["legacy_result"][data["id"]]

                msg = legacy_result.get("msg")
                if msg == "Running":
                    state = "RUNNING"
                elif msg in ["Succeeded", "Up to date"]:
                    state = "FINISHED"
                else:
                    state = "ERROR"

                data["state"] = {
                    "datetime": context["legacy_result_datetime"],
                    "state": state,
                    "last_snapshot": legacy_result.get("last_snapshot"),
                }

                if state == "ERROR":
                    data["state"]["error"] = msg
            else:
                data["state"] = {
                    "state": "PENDING",
                }

            progressfile = f"/tmp/.repl_progress_{data['id']}"
            if os.path.exists(progressfile):
                with open(progressfile, "r") as f:
                    pid = f.read().strip()

                try:
                    pid = int(pid)
                except ValueError:
                    pass
                else:
                    try:
                        title = " ".join(await self.middleware.run_in_thread(
                            lambda: psutil.Process(pid).cmdline()
                        ))
                    except psutil.NoSuchProcess:
                        pass
                    else:
                        m = self.ZFS_SEND_REGEX.match(title)
                        if m:
                            dataset, snapshot = m.group("snapshot").split("@")
                            data["state"]["progress"] = {
                                "dataset": dataset,
                                "snapshot": snapshot,
                                "current": int(m.group("current")),
                                "total": int(m.group("total")),
                            }
        else:
            if "error" in context["state"]:
                data["state"] = {
                    "state": "ERROR",
                    "error": context["state"]["error"],
                }
            else:
                data["state"] = context["state"]["tasks"].get(f"replication_task_{data['id']}", {
                    "state": "PENDING",
                })
>>>>>>> a618fa45

        data["job"] = data["state"].pop("job", None)

        return data

    @private
    async def compress(self, data):
        if data["direction"] == "PUSH":
            data["naming_schema"] = data["also_include_naming_schema"]
        del data["also_include_naming_schema"]

        Cron.convert_schedule_to_db_format(data, "schedule", key_prefix="schedule_", begin_end=True)
        Cron.convert_schedule_to_db_format(data, "restrict_schedule", key_prefix="restrict_schedule_", begin_end=True)

        del data["periodic_snapshot_tasks"]

        return data

    @accepts(
        Dict(
            "replication_create",
            Str("name", required=True),
            Str("direction", enum=["PUSH", "PULL"], required=True),
            Str("transport", enum=["SSH", "SSH+NETCAT", "LOCAL"], required=True),
            Int("ssh_credentials", null=True, default=None),
            Str("netcat_active_side", enum=["LOCAL", "REMOTE"], null=True, default=None),
            Str("netcat_active_side_listen_address", null=True, default=None),
            Int("netcat_active_side_port_min", null=True, default=None, validators=[Port()]),
            Int("netcat_active_side_port_max", null=True, default=None, validators=[Port()]),
            Str("netcat_passive_side_connect_address", null=True, default=None),
            List("source_datasets", items=[Path("dataset", empty=False)], required=True, empty=False),
            Path("target_dataset", required=True, empty=False),
            Bool("recursive", required=True),
            List("exclude", items=[Path("dataset", empty=False)], default=[]),
            Bool("properties", default=True),
            Bool("replicate", default=False),
            List("periodic_snapshot_tasks", items=[Int("periodic_snapshot_task")], default=[],
                 validators=[Unique()]),
            List("naming_schema", items=[
                Str("naming_schema", validators=[ReplicationSnapshotNamingSchema()])], default=[]),
            List("also_include_naming_schema", items=[
                Str("naming_schema", validators=[ReplicationSnapshotNamingSchema()])], default=[]),
            Bool("auto", required=True),
            Cron(
                "schedule",
                defaults={"minute": "00"},
                begin_end=True,
                null=True,
                default=None
            ),
            Cron(
                "restrict_schedule",
                defaults={"minute": "00"},
                begin_end=True,
                null=True,
                default=None
            ),
            Bool("only_matching_schedule", default=False),
            Bool("allow_from_scratch", default=False),
            Bool("hold_pending_snapshots", default=False),
            Str("retention_policy", enum=["SOURCE", "CUSTOM", "NONE"], required=True),
            Int("lifetime_value", null=True, default=None, validators=[Range(min=1)]),
            Str("lifetime_unit", null=True, default=None, enum=["HOUR", "DAY", "WEEK", "MONTH", "YEAR"]),
            Str("compression", enum=["LZ4", "PIGZ", "PLZIP"], null=True, default=None),
            Int("speed_limit", null=True, default=None, validators=[Range(min=1)]),
            Bool("dedup", default=False),
            Bool("large_block", default=True),
            Bool("embed", default=False),
            Bool("compressed", default=True),
            Int("retries", default=5, validators=[Range(min=1)]),
            Str("logging_level", enum=["DEBUG", "INFO", "WARNING", "ERROR"], null=True, default=None),
            Bool("enabled", default=True),
            register=True,
            strict=True,
        )
    )
    async def do_create(self, data):
        """
        Create a Replication Task

        Create a Replication Task that will push or pull ZFS snapshots to or from remote host..

        * `name` specifies a name for replication task
        * `direction` specifies whether task will `PUSH` or `PULL` snapshots
        * `transport` is a method of snapshots transfer:
          * `SSH` transfers snapshots via SSH connection. This method is supported everywhere but does not achieve
            great performance
            `ssh_credentials` is a required field for this transport (Keychain Credential ID of type `SSH_CREDENTIALS`)
          * `SSH+NETCAT` uses unencrypted connection for data transfer. This can only be used in trusted networks
            and requires a port (specified by range from `netcat_active_side_port_min` to `netcat_active_side_port_max`)
            to be open on `netcat_active_side`
            `ssh_credentials` is also required for control connection
          * `LOCAL` replicates to or from localhost
        * `source_datasets` is a non-empty list of datasets to replicate snapshots from
        * `target_dataset` is a dataset to put snapshots into. It must exist on target side
        * `recursive` and `exclude` have the same meaning as for Periodic Snapshot Task
        * `properties` control whether we should send dataset properties along with snapshots
        * `periodic_snapshot_tasks` is a list of periodic snapshot task IDs that are sources of snapshots for this
          replication task. Only push replication tasks can be bound to periodic snapshot tasks.
        * `naming_schema` is a list of naming schemas for pull replication
        * `also_include_naming_schema` is a list of naming schemas for push replication
        * `auto` allows replication to run automatically on schedule or after bound periodic snapshot task
        * `schedule` is a schedule to run replication task. Only `auto` replication tasks without bound periodic
          snapshot tasks can have a schedule
        * `restrict_schedule` restricts when replication task with bound periodic snapshot tasks runs. For example,
          you can have periodic snapshot tasks that run every 15 minutes, but only run replication task every hour.
        * Enabling `only_matching_schedule` will only replicate snapshots that match `schedule` or
          `restrict_schedule`
        * `allow_from_scratch` will destroy all snapshots on target side and replicate everything from scratch if none
          of the snapshots on target side matches source snapshots
        * `hold_pending_snapshots` will prevent source snapshots from being deleted by retention of replication fails
          for some reason
        * `retention_policy` specifies how to delete old snapshots on target side:
          * `SOURCE` deletes snapshots that are absent on source side
          * `CUSTOM` deletes snapshots that are older than `lifetime_value` and `lifetime_unit`
          * `NONE` does not delete any snapshots
        * `compression` compresses SSH stream. Available only for SSH transport
        * `speed_limit` limits speed of SSH stream. Available only for SSH transport
        * `dedup`, `large_block`, `embed` and `compressed` are various ZFS stream flag documented in `man zfs send`
        * `retries` specifies number of retries before considering replication failed

        .. examples(websocket)::

            :::javascript
            {
                "id": "6841f242-840a-11e6-a437-00e04d680384",
                "msg": "method",
                "method": "replication.create",
                "params": [{
                    "name": "Work Backup",
                    "direction": "PUSH",
                    "transport": "SSH",
                    "ssh_credentials": [12],
                    "source_datasets", ["data/work"],
                    "target_dataset": "repl/work",
                    "recursive": true,
                    "periodic_snapshot_tasks": [5],
                    "auto": true,
                    "restrict_schedule": {
                        "minute": "0",
                        "hour": "*/2",
                        "dom": "*",
                        "month": "*",
                        "dow": "1,2,3,4,5",
                        "begin": "09:00",
                        "end": "18:00"
                    },
                    "only_matching_schedule": true,
                    "retention_policy": "CUSTOM",
                    "lifetime_value": 1,
                    "lifetime_unit": "WEEK",
                }]
            }
        """

        verrors = ValidationErrors()
        verrors.add_child("replication_create", await self._validate(data))

        if verrors:
            raise verrors

        periodic_snapshot_tasks = data["periodic_snapshot_tasks"]
        await self.compress(data)

        id = await self.middleware.call(
            "datastore.insert",
            self._config.datastore,
            data,
            {"prefix": self._config.datastore_prefix}
        )

        await self._set_periodic_snapshot_tasks(id, periodic_snapshot_tasks)

        await self.middleware.call("service.restart", "cron")
        await self.middleware.call("zettarepl.update_tasks")

        return await self._get_instance(id)

    @accepts(Int("id"), Patch(
        "replication_create",
        "replication_update",
        ("attr", {"update": True}),
    ))
    async def do_update(self, id, data):
        """
        Update a Replication Task with specific `id`

        See the documentation for `create` method for information on payload contents

        .. examples(websocket)::

            :::javascript
            {
                "id": "6841f242-840a-11e6-a437-00e04d680384",
                "msg": "method",
                "method": "replication.update",
                "params": [
                    7,
                    {
                        "name": "Work Backup",
                        "direction": "PUSH",
                        "transport": "SSH",
                        "ssh_credentials": [12],
                        "source_datasets", ["data/work"],
                        "target_dataset": "repl/work",
                        "recursive": true,
                        "periodic_snapshot_tasks": [5],
                        "auto": true,
                        "restrict_schedule": {
                            "minute": "0",
                            "hour": "*/2",
                            "dom": "*",
                            "month": "*",
                            "dow": "1,2,3,4,5",
                            "begin": "09:00",
                            "end": "18:00"
                        },
                        "only_matching_schedule": true,
                        "retention_policy": "CUSTOM",
                        "lifetime_value": 1,
                        "lifetime_unit": "WEEK",
                    }
                ]
            }
        """

        old = await self._get_instance(id)

        new = old.copy()
        if new["ssh_credentials"]:
            new["ssh_credentials"] = new["ssh_credentials"]["id"]
        new["periodic_snapshot_tasks"] = [task["id"] for task in new["periodic_snapshot_tasks"]]
        new.update(data)

        verrors = ValidationErrors()
        verrors.add_child("replication_update", await self._validate(new, id))

        if verrors:
            raise verrors

        periodic_snapshot_tasks = new["periodic_snapshot_tasks"]
        await self.compress(new)

        new.pop("state", None)
        new.pop("job", None)

        await self.middleware.call(
            "datastore.update",
            self._config.datastore,
            id,
            new,
            {'prefix': self._config.datastore_prefix}
        )

        await self._set_periodic_snapshot_tasks(id, periodic_snapshot_tasks)

        await self.middleware.call("service.restart", "cron")
        await self.middleware.call("zettarepl.update_tasks")

        return await self._get_instance(id)

    @accepts(
        Int("id")
    )
    async def do_delete(self, id):
        """
        Delete a Replication Task with specific `id`

        .. examples(websocket)::

            :::javascript
            {
                "id": "6841f242-840a-11e6-a437-00e04d680384",
                "msg": "method",
                "method": "replication.delete",
                "params": [
                    1
                ]
            }
        """

        response = await self.middleware.call(
            "datastore.delete",
            self._config.datastore,
            id
        )

        await self.middleware.call("service.restart", "cron")
        await self.middleware.call("zettarepl.update_tasks")

        return response

    @item_method
    @accepts(Int("id"), Bool("really_run", default=True, hidden=True))
    @job(logs=True)
    async def run(self, job, id, really_run):
        """
        Run Replication Task of `id`.
        """
        if really_run:
            task = await self._get_instance(id)

            if not task["enabled"]:
                raise CallError("Task is not enabled")

<<<<<<< HEAD
=======
            if task["transport"] == "LEGACY":
                raise CallError("You can't run legacy replication manually")

            if task["state"]["state"] == "RUNNING":
                raise CallError("Task is already running")

            if task["state"]["state"] == "HOLD":
                raise CallError("Task is on hold")

>>>>>>> a618fa45
        await self.middleware.call("zettarepl.run_replication_task", id, really_run, job)

    async def _validate(self, data, id=None):
        verrors = ValidationErrors()

        await self._ensure_unique(verrors, "", "name", data["name"], id)

        # Direction

        snapshot_tasks = []

        if data["direction"] == "PUSH":
            e, snapshot_tasks = await self._query_periodic_snapshot_tasks(data["periodic_snapshot_tasks"])
            verrors.add_child("periodic_snapshot_tasks", e)

            if data["naming_schema"]:
                verrors.add("naming_schema", "This field has no sense for push replication")

            if not snapshot_tasks and not data["also_include_naming_schema"]:
                verrors.add(
                    "periodic_snapshot_tasks", "You must at least either bind a periodic snapshot task or provide "
                                               "\"Also Include Naming Schema\" for push replication task"
                )

            if data["schedule"]:
                if data["periodic_snapshot_tasks"]:
                    verrors.add("schedule", "Push replication can't be bound to periodic snapshot task and have "
                                            "schedule at the same time")
            else:
                if data["auto"] and not data["periodic_snapshot_tasks"]:
                    verrors.add("auto", "Push replication that runs automatically must be either "
                                        "bound to periodic snapshot task or have schedule")

        if data["direction"] == "PULL":
            if data["schedule"]:
                pass
            else:
                if data["auto"]:
                    verrors.add("auto", "Pull replication that runs automatically must have schedule")

            if data["periodic_snapshot_tasks"]:
                verrors.add("periodic_snapshot_tasks", "Pull replication can't be bound to periodic snapshot task")

            if not data["naming_schema"]:
                verrors.add("naming_schema", "Naming schema is required for pull replication")

            if data["also_include_naming_schema"]:
                verrors.add("also_include_naming_schema", "This field has no sense for pull replication")

            if data["hold_pending_snapshots"]:
                verrors.add("hold_pending_snapshots", "Pull replication tasks can't hold pending snapshots because "
                                                      "they don't do source retention")

        # Transport

        if data["transport"] == "SSH+NETCAT":
            if data["netcat_active_side"] is None:
                verrors.add("netcat_active_side", "You must choose active side for SSH+netcat replication")

            if data["netcat_active_side_port_min"] is not None and data["netcat_active_side_port_max"] is not None:
                if data["netcat_active_side_port_min"] > data["netcat_active_side_port_max"]:
                    verrors.add("netcat_active_side_port_max",
                                "Please specify value greater or equal than netcat_active_side_port_min")

            if data["compression"] is not None:
                verrors.add("compression", "Compression is not supported for SSH+netcat replication")

            if data["speed_limit"] is not None:
                verrors.add("speed_limit", "Speed limit is not supported for SSH+netcat replication")
        else:
            if data["netcat_active_side"] is not None:
                verrors.add("netcat_active_side", "This field only has sense for SSH+netcat replication")

            for k in ["netcat_active_side_listen_address", "netcat_active_side_port_min", "netcat_active_side_port_max",
                      "netcat_passive_side_connect_address"]:
                if data[k] is not None:
                    verrors.add(k, "This field only has sense for SSH+netcat replication")

        if data["transport"] == "LOCAL":
            if data["ssh_credentials"] is not None:
                verrors.add("ssh_credentials", "Remote credentials have no sense for local replication")

            if data["compression"] is not None:
                verrors.add("compression", "Compression has no sense for local replication")

            if data["speed_limit"] is not None:
                verrors.add("speed_limit", "Speed limit has no sense for local replication")
        else:
            if data["ssh_credentials"] is None:
                verrors.add("ssh_credentials", "SSH Credentials are required for non-local replication")
            else:
                try:
                    await self.middleware.call("keychaincredential.get_of_type", data["ssh_credentials"],
                                               "SSH_CREDENTIALS")
                except CallError as e:
                    verrors.add("ssh_credentials", str(e))

        # Common for all directions and transports

        for i, source_dataset in enumerate(data["source_datasets"]):
            for snapshot_task in snapshot_tasks:
                if is_child(source_dataset, snapshot_task["dataset"]):
                    if data["recursive"]:
                        for exclude in snapshot_task["exclude"]:
                            if exclude not in data["exclude"]:
                                verrors.add("exclude", f"You should exclude {exclude!r} as bound periodic snapshot "
                                                       f"task dataset {snapshot_task['dataset']!r} does")
                    else:
                        if source_dataset in snapshot_task["exclude"]:
                            verrors.add(f"source_datasets.{i}", f"Dataset {source_dataset!r} is excluded by bound "
                                                                f"periodic snapshot task for dataset "
                                                                f"{snapshot_task['dataset']!r}")

        if not data["recursive"] and data["exclude"]:
            verrors.add("exclude", "Excluding child datasets is only supported for recursive replication")

        for i, v in enumerate(data["exclude"]):
            if not any(v.startswith(ds + "/") for ds in data["source_datasets"]):
                verrors.add(f"exclude.{i}", "This dataset is not a child of any of source datasets")

        if data["replicate"]:
            if not data["recursive"]:
                verrors.add("recursive", "This option is required for full filesystem replication")

            if data["exclude"]:
                verrors.add("exclude", "This option is not supported for full filesystem replication")

            if not data["properties"]:
                verrors.add("properties", "This option is required for full filesystem replication")

        if data["schedule"]:
            if not data["auto"]:
                verrors.add("schedule", "You can't have schedule for replication that does not run automatically")
        else:
            if data["only_matching_schedule"]:
                verrors.add("only_matching_schedule", "You can't have only-matching-schedule without schedule")

        if data["retention_policy"] == "CUSTOM":
            if data["lifetime_value"] is None:
                verrors.add("lifetime_value", "This field is required for custom retention policy")
            if data["lifetime_unit"] is None:
                verrors.add("lifetime_value", "This field is required for custom retention policy")
        else:
            if data["lifetime_value"] is not None:
                verrors.add("lifetime_value", "This field has no sense for specified retention policy")
            if data["lifetime_unit"] is not None:
                verrors.add("lifetime_unit", "This field has no sense for specified retention policy")

        if data["enabled"]:
            for i, snapshot_task in enumerate(snapshot_tasks):
                if not snapshot_task["enabled"]:
                    verrors.add(
                        f"periodic_snapshot_tasks.{i}",
                        "You can't bind disabled periodic snapshot task to enabled replication task"
                    )

        return verrors

    async def _set_periodic_snapshot_tasks(self, replication_task_id, periodic_snapshot_tasks_ids):
        await self.middleware.call("datastore.delete", "storage.replication_repl_periodic_snapshot_tasks",
                                   [["replication_id", "=", replication_task_id]])
        for periodic_snapshot_task_id in periodic_snapshot_tasks_ids:
            await self.middleware.call(
                "datastore.insert", "storage.replication_repl_periodic_snapshot_tasks",
                {
                    "replication_id": replication_task_id,
                    "task_id": periodic_snapshot_task_id,
                },
            )

    async def _query_periodic_snapshot_tasks(self, ids):
        verrors = ValidationErrors()

        query_result = await self.middleware.call("pool.snapshottask.query", [["id", "in", ids]])

        snapshot_tasks = []
        for i, task_id in enumerate(ids):
            for task in query_result:
                if task["id"] == task_id:
                    snapshot_tasks.append(task)
                    break
            else:
                verrors.add(str(i), "This snapshot task does not exist")

        return verrors, snapshot_tasks

    @accepts(Str("transport", enum=["SSH", "SSH+NETCAT", "LOCAL"], required=True),
             Int("ssh_credentials", null=True, default=None))
    async def list_datasets(self, transport, ssh_credentials=None):
        """
        List datasets on remote side

        Accepts `transport` and SSH credentials ID (for non-local transport)

        .. examples(websocket)::

            :::javascript
            {
                "id": "6841f242-840a-11e6-a437-00e04d680384",
                "msg": "method",
                "method": "replication.list_datasets",
                "params": [
                    "SSH",
                    7
                ]
            }
        """

        return await self.middleware.call("zettarepl.list_datasets", transport, ssh_credentials)

    @accepts(Str("dataset", required=True),
             Str("transport", enum=["SSH", "SSH+NETCAT", "LOCAL"], required=True),
             Int("ssh_credentials", null=True, default=None))
    async def create_dataset(self, dataset, transport, ssh_credentials=None):
        """
        Creates dataset on remote side

        Accepts `dataset` name, `transport` and SSH credentials ID (for non-local transport)

        .. examples(websocket)::

            :::javascript
            {
                "id": "6841f242-840a-11e6-a437-00e04d680384",
                "msg": "method",
                "method": "replication.create_dataset",
                "params": [
                    "repl/work",
                    "SSH",
                    7
                ]
            }
        """

        return await self.middleware.call("zettarepl.create_dataset", dataset, transport, ssh_credentials)

    @accepts()
    async def list_naming_schemas(self):
        """
        List all naming schemas used in periodic snapshot and replication tasks.
        """
        naming_schemas = []
        for snapshottask in await self.middleware.call("pool.snapshottask.query"):
            naming_schemas.append(snapshottask["naming_schema"])
        for replication in await self.middleware.call("replication.query"):
            naming_schemas.extend(replication["naming_schema"])
            naming_schemas.extend(replication["also_include_naming_schema"])
        return sorted(set(naming_schemas))

    @accepts(
        List("datasets", empty=False, items=[
            Path("dataset", empty=False),
        ]),
        List("naming_schema", empty=False, items=[
            Str("naming_schema", validators=[ReplicationSnapshotNamingSchema()])
        ]),
        Str("transport", enum=["SSH", "SSH+NETCAT", "LOCAL"], required=True),
        Int("ssh_credentials", null=True, default=None),
    )
    async def count_eligible_manual_snapshots(self, datasets, naming_schema, transport, ssh_credentials):
        """
        Count how many existing snapshots of `dataset` match `naming_schema`.

        .. examples(websocket)::

            :::javascript
            {
                "id": "6841f242-840a-11e6-a437-00e04d680384",
                "msg": "method",
                "method": "replication.count_eligible_manual_snapshots",
                "params": [
                    "repl/work",
                    ["auto-%Y-%m-%d_%H-%M"],
                    "SSH",
                    4
                ]
            }
        """
        return await self.middleware.call("zettarepl.count_eligible_manual_snapshots", datasets, naming_schema,
                                          transport, ssh_credentials)

    @accepts(
        Str("direction", enum=["PUSH", "PULL"], required=True),
        List("source_datasets", items=[Path("dataset", empty=False)], required=True, empty=False),
        Path("target_dataset", required=True, empty=False),
        Str("transport", enum=["SSH", "SSH+NETCAT", "LOCAL", "LEGACY"], required=True),
        Int("ssh_credentials", null=True, default=None),
    )
    async def target_unmatched_snapshots(self, direction, source_datasets, target_dataset, transport, ssh_credentials):
        """
        Check if target has any snapshots that do not exist on source.

        .. examples(websocket)::

            :::javascript
            {
                "id": "6841f242-840a-11e6-a437-00e04d680384",
                "msg": "method",
                "method": "replication.target_unmatched_snapshots",
                "params": [
                    "PUSH",
                    ["repl/work", "repl/games"],
                    "backup",
                    "SSH",
                    4
                ]
            }

        Returns

            {
                "backup/work": ["auto-2019-10-15_13-00", "auto-2019-10-15_09-00"],
                "backup/games": ["auto-2019-10-15_13-00"],
            }
        """
        return await self.middleware.call("zettarepl.target_unmatched_snapshots", direction, source_datasets,
                                          target_dataset, transport, ssh_credentials)

    @private
    def new_snapshot_name(self, naming_schema):
        return datetime.now().strftime(naming_schema)

    # Legacy pair support
    @private
    @accepts(Dict(
        "replication-pair-data",
        Str("hostname", required=True),
        Str("public-key", required=True),
        Str("user", null=True),
    ))
    async def pair(self, data):
        result = await self.middleware.call("keychaincredential.ssh_pair", {
            "remote_hostname": data["hostname"],
            "username": data["user"] or "root",
            "public_key": data["public-key"],
        })
        return {
            "ssh_port": result["port"],
            "ssh_hostkey": result["host_key"],
        }


class ReplicationFSAttachmentDelegate(FSAttachmentDelegate):
    name = 'replication'
    title = 'Replication'

    async def query(self, path, enabled):
        results = []
        for replication in await self.middleware.call('replication.query', [['enabled', '=', enabled]]):
            if replication['direction'] == 'PUSH':
                if any(is_child(os.path.join('/mnt', source_dataset), path)
                       for source_dataset in replication['source_datasets']):
                    results.append(replication)

            if replication['direction'] == 'PULL':
                if is_child(os.path.join('/mnt', replication['target_dataset']), path):
                    results.append(replication)

        return results

    async def get_attachment_name(self, attachment):
        return attachment['name']

    async def delete(self, attachments):
        for attachment in attachments:
            await self.middleware.call('datastore.delete', 'storage.replication', attachment['id'])

        await self.middleware.call('service.restart', 'cron')
        await self.middleware.call('zettarepl.update_tasks')

    async def toggle(self, attachments, enabled):
        for attachment in attachments:
            await self.middleware.call('datastore.update', 'storage.replication', attachment['id'],
                                       {'repl_enabled': enabled})

        await self.middleware.call('service.restart', 'cron')
        await self.middleware.call('zettarepl.update_tasks')


async def on_zettarepl_state_changed(middleware, id, fields):
    if id.startswith('replication_task_'):
        task_id = int(id.split('_')[-1])
        middleware.send_event('replication.query', 'CHANGED', id=task_id, fields={'state': fields})


async def setup(middleware):
    await middleware.call('pool.dataset.register_attachment_delegate', ReplicationFSAttachmentDelegate(middleware))

    middleware.event_register('replication.query', 'Replication task state')
    middleware.register_hook('zettarepl.state_change', on_zettarepl_state_changed)<|MERGE_RESOLUTION|>--- conflicted
+++ resolved
@@ -106,73 +106,15 @@
         Cron.convert_db_format_to_schedule(data, "schedule", key_prefix="schedule_", begin_end=True)
         Cron.convert_db_format_to_schedule(data, "restrict_schedule", key_prefix="restrict_schedule_", begin_end=True)
 
-<<<<<<< HEAD
-        data["state"] = context["state"].get(f"replication_task_{data['id']}", {
-            "state": "PENDING",
-        })
-=======
-        if data["transport"] == "LEGACY":
-            if data["id"] in context["legacy_result"]:
-                legacy_result = context["legacy_result"][data["id"]]
-
-                msg = legacy_result.get("msg")
-                if msg == "Running":
-                    state = "RUNNING"
-                elif msg in ["Succeeded", "Up to date"]:
-                    state = "FINISHED"
-                else:
-                    state = "ERROR"
-
-                data["state"] = {
-                    "datetime": context["legacy_result_datetime"],
-                    "state": state,
-                    "last_snapshot": legacy_result.get("last_snapshot"),
-                }
-
-                if state == "ERROR":
-                    data["state"]["error"] = msg
-            else:
-                data["state"] = {
-                    "state": "PENDING",
-                }
-
-            progressfile = f"/tmp/.repl_progress_{data['id']}"
-            if os.path.exists(progressfile):
-                with open(progressfile, "r") as f:
-                    pid = f.read().strip()
-
-                try:
-                    pid = int(pid)
-                except ValueError:
-                    pass
-                else:
-                    try:
-                        title = " ".join(await self.middleware.run_in_thread(
-                            lambda: psutil.Process(pid).cmdline()
-                        ))
-                    except psutil.NoSuchProcess:
-                        pass
-                    else:
-                        m = self.ZFS_SEND_REGEX.match(title)
-                        if m:
-                            dataset, snapshot = m.group("snapshot").split("@")
-                            data["state"]["progress"] = {
-                                "dataset": dataset,
-                                "snapshot": snapshot,
-                                "current": int(m.group("current")),
-                                "total": int(m.group("total")),
-                            }
+        if "error" in context["state"]:
+            data["state"] = {
+                "state": "ERROR",
+                "error": context["state"]["error"],
+            }
         else:
-            if "error" in context["state"]:
-                data["state"] = {
-                    "state": "ERROR",
-                    "error": context["state"]["error"],
-                }
-            else:
-                data["state"] = context["state"]["tasks"].get(f"replication_task_{data['id']}", {
-                    "state": "PENDING",
-                })
->>>>>>> a618fa45
+            data["state"] = context["state"]["tasks"].get(f"replication_task_{data['id']}", {
+                "state": "PENDING",
+            })
 
         data["job"] = data["state"].pop("job", None)
 
@@ -478,18 +420,12 @@
             if not task["enabled"]:
                 raise CallError("Task is not enabled")
 
-<<<<<<< HEAD
-=======
-            if task["transport"] == "LEGACY":
-                raise CallError("You can't run legacy replication manually")
-
             if task["state"]["state"] == "RUNNING":
                 raise CallError("Task is already running")
 
             if task["state"]["state"] == "HOLD":
                 raise CallError("Task is on hold")
 
->>>>>>> a618fa45
         await self.middleware.call("zettarepl.run_replication_task", id, really_run, job)
 
     async def _validate(self, data, id=None):
