--- conflicted
+++ resolved
@@ -148,13 +148,9 @@
 	echo "** 95%: Compressing Job Logs"
 	tar -chf - -C /tmp/middlewared jobs | tar -C $dir -xf -
 fi
-<<<<<<< HEAD
 echo "** 96%: Compressing System Logs"
-tar -chf - -C /var log --exclude=log/journal --exclude=log/faillog --exclude=log/lastlog --exclude=log/sysstat | tar -C $dir -xf -
+tar -chf - -C /var --exclude=log/journal --exclude=log/faillog --exclude=log/lastlog --exclude=log/sysstat log | tar -C $dir -xf -
 echo "** 97%: Compressing Debug Files"
-=======
-tar -chf - -C /var --exclude=log/journal --exclude=log/faillog --exclude=log/lastlog --exclude=log/sysstat log | tar -C $dir -xf -
->>>>>>> ee75057c
 tar -chf - -C /var/tmp fndebug | tar -C $dir -xf -
 if [ "${limit}" != "-1" ] ; then
 	echo "** 97%: Truncating Debug Files"
